--- conflicted
+++ resolved
@@ -5,20 +5,7 @@
 import pep257
 
 
-<<<<<<< HEAD
 __all__ = []
-=======
-FILES = ['pep257.py', 'test_pep257.py']
-default_options = mock.Mock(explain=False, range=False, quote=False, ignore=[])
-
-
-@contextmanager
-def capture_stdout(destination):
-    real_stdout = sys.stdout
-    sys.stdout = destination
-    yield
-    sys.stdout = real_stdout
->>>>>>> 019347ad
 
 
 def test_pep257_conformance():
@@ -246,92 +233,4 @@
     No blank here.
     """'''
     assert not check(s1, None, None)
-<<<<<<< HEAD
-    assert check(s2, None, None)
-=======
-    assert check(s2, None, None)
-
-
-def SKIP_test_failed_open():
-    filename = "non-existent-file.py"
-    assert not os.path.exists(filename)
-
-    captured = StringIO()
-    with capture_stdout(captured):
-        pep257.main(default_options, [filename])
-
-    captured_lines = captured.getvalue().strip().split('\n')
-    print captured_lines
-    assert captured_lines == [
-        '=' * 80,
-        'Note: checks are relaxed for scripts (with #!) compared to modules',
-        'Error opening file non-existent-file.py'
-    ]
-
-
-def SKIP_test_failed_read():
-    captured = StringIO()
-
-    open_mock = mock.MagicMock()
-    handle = mock.MagicMock()
-    handle.read.side_effect = IOError('Stubbed read error')
-    open_mock.__enter__.return_value = handle
-    open_mock.return_value = handle
-
-    with capture_stdout(captured):
-        with mock.patch('__builtin__.open', open_mock, create=True):
-            pep257.main(default_options, ['dummy-file.py'])
-
-    open_mock.assert_called_once_with('dummy-file.py')
-    handle.close.assert_called_once_with()
-
-    captured_lines = captured.getvalue().strip().split('\n')
-    assert captured_lines == [
-        '=' * 80,
-        'Note: checks are relaxed for scripts (with #!) compared to modules',
-        'Error reading file dummy-file.py',
-    ]
-
-
-def test_opened_files_are_closed():
-    files_opened = []
-    real_open = open
-
-    def open_wrapper(*args, **kw):
-        opened_file = mock.MagicMock(wraps=real_open(*args, **kw))
-        files_opened.append(args[0])
-        return opened_file
-    open_mock = mock.MagicMock(side_effect=open_wrapper)
-    open_mock.__enter__.side_effect = open_wrapper
-
-    with mock.patch('__builtin__.open', open_mock, create=True):
-        pep257.main(default_options, ['pep257.py'])
-
-    assert len(files_opened) == 1
-    assert files_opened[0].endswith('pep257.py')
-
-
-@mock.patch('pep257.find_input_files')
-def test_ignore_list(find_input_mock):
-    function_to_check = """def function_with_bad_docstring(foo):
-    \"\"\" does spacing without a period in the end
-    no blank line after one-liner is bad. Also this - \"\"\"
-    return foo
-    """
-    mock_file = mock.MagicMock()
-    mock_file.read.return_value = function_to_check
-    find_input_mock.return_value = ['filepath']
-    open_mock = mock.MagicMock()
-    open_mock.return_value = mock_file
-    with mock.patch('__builtin__.open', open_mock, create=True):
-        errors = pep257.check_files(['filepath'])
-        errors_str = '\n'.join(errors)
-        for error in 'D100', 'D400', 'D202':
-            assert error in errors_str
-
-        errors = pep257.check_files(['filepath'], ignore=['D100', 'D202'])
-        errors_str = '\n'.join(errors)
-        assert 'D400' in errors_str
-        for error in 'D100', 'D202':
-            assert error not in errors_str
->>>>>>> 019347ad
+    assert check(s2, None, None)